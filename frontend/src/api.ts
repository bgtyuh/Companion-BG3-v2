import type {
  ArmourItem,
  AmuletItem,
  Build,
  BuildLevel,
  CloakItem,
  ClothingItem,
  Enemy,
  FootwearItem,
  HandwearItem,
  HeadwearItem,
  LootItem,
  RingItem,
  Race,
  CharacterClass,
  ShieldItem,
  Spell,
  WeaponItem,
} from './types'

const rawBaseUrl =
  import.meta.env.VITE_API_BASE_URL ?? (typeof window !== 'undefined' ? window.location.origin : '')
const API_BASE_URL = rawBaseUrl.replace(/\/$/, '')

async function request<T>(path: string, options: RequestInit = {}): Promise<T> {
  let response: Response

  try {
    response = await fetch(`${API_BASE_URL}${path}`, {
      headers: {
        'Content-Type': 'application/json',
        ...(options.headers ?? {}),
      },
      ...options,
    })
  } catch (error) {
    if (error instanceof TypeError) {
      throw new Error(
        "Impossible de contacter l'API. Vérifiez que le serveur est accessible et que VITE_API_BASE_URL est correctement configurée.",
      )
    }
    throw error
  }

  if (!response.ok) {
    const message = await response.text()
    throw new Error(message || `Request failed with status ${response.status}`)
  }

  if (response.status === 204) {
    // @ts-expect-error intentionally returning undefined for no-content responses
    return undefined
  }

  const responseClone = response.clone()
  const contentType = response.headers.get('content-type') ?? ''
<<<<<<< HEAD
  const normalizedContentType = contentType.toLowerCase()

  if (!normalizedContentType.includes('application/json')) {
    const rawBody = (await responseClone.text()).trim()
    const snippet = rawBody.replace(/\s+/g, ' ').slice(0, 200)
    const isLikelyHtml =
      normalizedContentType.includes('text/html') || /^<!doctype html/i.test(rawBody) || /^<html/i.test(rawBody)

    if (isLikelyHtml) {
      throw new Error(
        snippet
          ? `Réponse inattendue du serveur : du HTML a été reçu. Vérifiez que VITE_API_BASE_URL pointe vers l'API et que le serveur backend est démarré. Aperçu : ${snippet}`
          : `Réponse inattendue du serveur : du HTML a été reçu. Vérifiez que VITE_API_BASE_URL pointe vers l'API et que le serveur backend est démarré.`,
      )
    }

=======

  if (!contentType.toLowerCase().includes('application/json')) {
    const rawBody = (await responseClone.text()).trim()
    const snippet = rawBody.slice(0, 200)
>>>>>>> fa711e46
    throw new Error(
      rawBody
        ? `Réponse inattendue du serveur (type ${contentType || 'inconnu'}). Vérifiez que l'API renvoie du JSON valide. Aperçu : ${snippet}`
        : `Réponse inattendue du serveur (type ${contentType || 'inconnu'}). Vérifiez que l'API renvoie du JSON valide.`,
    )
  }

  try {
    return (await response.json()) as T
  } catch (error) {
    if (error instanceof SyntaxError) {
      let snippet = ''
      try {
        const rawBody = (await responseClone.text()).trim()
        snippet = rawBody.slice(0, 200)
      } catch {
        // ignore read errors when building the debug message
      }
      throw new Error(
        snippet
          ? `Impossible de décoder la réponse JSON du serveur. Vérifiez que l'API renvoie du JSON valide. Aperçu : ${snippet}`
          : "Impossible de décoder la réponse JSON du serveur. Vérifiez que l'API renvoie du JSON valide.",
      )
    }
    throw error
  }
}

export const api = {
  getLootItems: () => request<LootItem[]>('/api/loot'),
  createLootItem: (payload: Partial<LootItem>) =>
    request<LootItem>('/api/loot', {
      method: 'POST',
      body: JSON.stringify(payload),
    }),
  updateLootItem: (id: number, payload: Partial<LootItem>) =>
    request<LootItem>(`/api/loot/${id}`, {
      method: 'PUT',
      body: JSON.stringify(payload),
    }),
  deleteLootItem: (id: number) =>
    request<void>(`/api/loot/${id}`, { method: 'DELETE' }),

  getBuilds: () => request<Build[]>('/api/builds'),
  createBuild: (payload: Omit<Build, 'id'>) =>
    request<Build>('/api/builds', {
      method: 'POST',
      body: JSON.stringify(payload),
    }),
  updateBuild: (id: number, payload: Omit<Build, 'id'>) =>
    request<Build>(`/api/builds/${id}`, {
      method: 'PUT',
      body: JSON.stringify(payload),
    }),
  deleteBuild: (id: number) =>
    request<void>(`/api/builds/${id}`, { method: 'DELETE' }),

  getEnemies: () => request<Enemy[]>('/api/bestiary'),
  createEnemy: (payload: Partial<Enemy>) =>
    request<Enemy>('/api/bestiary', {
      method: 'POST',
      body: JSON.stringify(payload),
    }),
  updateEnemy: (id: number, payload: Partial<Enemy>) =>
    request<Enemy>(`/api/bestiary/${id}`, {
      method: 'PUT',
      body: JSON.stringify(payload),
    }),
  deleteEnemy: (id: number) =>
    request<void>(`/api/bestiary/${id}`, { method: 'DELETE' }),

  getArmours: () => request<ArmourItem[]>('/api/armours'),
  getRings: () => request<RingItem[]>('/api/rings'),
  getAmulets: () => request<AmuletItem[]>('/api/amulets'),
  getCloaks: () => request<CloakItem[]>('/api/cloaks'),
  getClothing: () => request<ClothingItem[]>('/api/clothing'),
  getFootwears: () => request<FootwearItem[]>('/api/footwears'),
  getHandwears: () => request<HandwearItem[]>('/api/handwears'),
  getHeadwears: () => request<HeadwearItem[]>('/api/headwears'),
  getShields: () => request<ShieldItem[]>('/api/shields'),
  getWeapons: () => request<WeaponItem[]>('/api/weapons'),
  getSpells: () => request<Spell[]>('/api/spells'),
  getRaces: () => request<Race[]>('/api/races'),
  getClasses: () => request<CharacterClass[]>('/api/classes'),
}

export type {
  ArmourItem,
  AmuletItem,
  Build,
  BuildLevel,
  CloakItem,
  ClothingItem,
  Enemy,
  FootwearItem,
  HandwearItem,
  HeadwearItem,
  LootItem,
  RingItem,
  Race,
  CharacterClass,
  ShieldItem,
  Spell,
  WeaponItem,
}<|MERGE_RESOLUTION|>--- conflicted
+++ resolved
@@ -54,7 +54,6 @@
 
   const responseClone = response.clone()
   const contentType = response.headers.get('content-type') ?? ''
-<<<<<<< HEAD
   const normalizedContentType = contentType.toLowerCase()
 
   if (!normalizedContentType.includes('application/json')) {
@@ -70,13 +69,6 @@
           : `Réponse inattendue du serveur : du HTML a été reçu. Vérifiez que VITE_API_BASE_URL pointe vers l'API et que le serveur backend est démarré.`,
       )
     }
-
-=======
-
-  if (!contentType.toLowerCase().includes('application/json')) {
-    const rawBody = (await responseClone.text()).trim()
-    const snippet = rawBody.slice(0, 200)
->>>>>>> fa711e46
     throw new Error(
       rawBody
         ? `Réponse inattendue du serveur (type ${contentType || 'inconnu'}). Vérifiez que l'API renvoie du JSON valide. Aperçu : ${snippet}`

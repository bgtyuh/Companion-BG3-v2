--- conflicted
+++ resolved
@@ -16,40 +16,7 @@
 `frontend/.env.local`) contenant par exemple :
 
 ```bash
-<<<<<<< HEAD
-cd "Documents\Projets Perso\GitHub Sync\Companion-BG3-v2\frontend"
-npm install
-npm run dev
-
-```
-
-L'application est accessible sur http://localhost:5173. Par défaut, elle contacte l'API sur `http://localhost:8000`. Pour utiliser une
-adresse différente, créez un fichier `frontend/.env` avec la variable `VITE_API_BASE_URL`.
-
-## Jeux de données
-
-Les fichiers SQLite fournis dans `data/` contiennent :
-
-- `bg3_armours.db`, `bg3_weapons.db`, `bg3_spells.db`, `bg3_races.db`, `bg3_classes.db` : données encyclopédiques.
-- `bg3_companion.db` : espace d'écriture utilisé par l'application (builds, bestiaire, checklist de butin, etc.).
-
-Pour charger un autre répertoire que `data/`, définissez la variable d'environnement `BG3_DATA_DIR` avant de lancer l'API. Le chemin
-peut être absolu ou relatif à la racine du projet.
-
-## Vérifications
-
-Des commandes simples permettent de valider les deux projets :
-
-```bash
-# Compilation Python
-python -m compileall backend
-
-# Build TypeScript/React
-cd frontend
-npm run build
-=======
 VITE_API_BASE_URL="http://localhost:8000"
->>>>>>> cfb33e16
 ```
 
 Adaptez l'URL si l'API est exposée sur une autre machine ou un autre port.

--- conflicted
+++ resolved
@@ -7,13 +7,8 @@
     "dev": "vite",
     "build": "tsc -b && vite build",
     "lint": "eslint .",
-<<<<<<< HEAD
     "preview": "vite preview",
     "test": "vitest run"
-=======
-    "test": "npm run lint",
-    "preview": "vite preview"
->>>>>>> e518956b
   },
   "dependencies": {
     "@tanstack/react-query": "^5.87.4",
